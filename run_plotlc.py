#!/usr/bin/env python3
# -*- coding: utf-8 -*-
"""
Plot photometry for target, loaded from local photometry working directory.

.. codeauthor:: Emir K <emir.k@phys.au.dk>
.. codeauthor:: Rasmus Handberg <rasmush@phys.au.dk>
"""

import argparse
import os
import glob
import numpy as np
from astropy.table import Table
from flows.plots import plt, plots_interactive
from flows import api, load_config
import mplcursors
import seaborn as sns

#--------------------------------------------------------------------------------------------------
def main():
	# All available filters:
	all_filters = list(api.get_filters().keys())

	# Parser:
	parser = argparse.ArgumentParser(description='Plot photometry for target')
	parser.add_argument('--target', '-t', type=str, required=True, help="""Target identifier:
		Can be either the SN name (e.g. 2019yvr) or the Flows target ID.""")
	parser.add_argument('--fileid', '-i', type=int, nargs='*', default=None,
		help='Specific file ids within target separated by spaces: -i <ID> <ID> <ID>')
	parser.add_argument('--filters', '-f', type=str, nargs='*', default=None, choices=all_filters,
		help='List of space delimited filters. If not provided will use all')
	parser.add_argument('--offset', '-jd', type=float, default=2458800.0)
<<<<<<< HEAD
	parser.add_argument('--subonly', type=bool, default=False, help='True or False')
	parser.add_argument('--savephot', type=str, default='None',
		help='None or filepath to save the photometry to as ecsv file.')
=======
	parser.add_argument('--subonly', help='Only show template subtracted data points.', action='store_true')
>>>>>>> f57281d7
	args = parser.parse_args()

	# To use when only plotting some filters
	usefilts = args.filters
	if usefilts is not None:
		usefilts = set(args.filters)

	# To use when only plotting some fileids
	# Parse input fileids:
	if args.fileid is not None:
		# Plot the specified fileid:
		fileids = args.fileid
	else:
		fileids = []
	if len(fileids) > 1:
		raise NotImplementedError("This has not been implemented yet")

	offset = args.offset

	# Get the name of the target:
	snname = args.target
	if snname.isdigit():
		datafiles = api.get_datafiles(int(snname), filt='all')
		snname = api.get_datafile(datafiles[0])['target_name']

	# Change to directory, raise if it does not exist
	config = load_config()
	workdir_root = config.get('photometry', 'output', fallback='.')
	sndir = os.path.join(workdir_root, snname)
	if not os.path.isdir(sndir):
		print('No such directory as',sndir)
		return

	# Get list of photometry files
	phot_files = glob.iglob(os.path.join(sndir, '*', 'photometry.ecsv'))

	# Load all data into astropy table
	tablerows = []
	for file in phot_files:
		# Load photometry file into Table:
		AT = Table.read(file, format='ascii.ecsv')

		# Pull out meta-data:
		fileid = AT.meta['fileid']
		filt = AT.meta['photfilter']
		jd = AT.meta['obstime-bmjd'] + 2400000.5

		# get phot of diff image
		AT.add_index('starid')
		if -1 in AT['starid']:
			mag, mag_err = AT.loc[-1]['mag'], AT.loc[-1]['mag_error']
			sub = True
		elif 0 in AT['starid']:
			print('No subtraction found for:',file,'in filter',filt)
			mag,mag_err = AT.loc[0]['mag'],AT.loc[0]['mag_error']
			sub = False
		else:
			print('No object phot found, skipping: \n',file)
			continue

		tablerows.append((jd, mag, mag_err, filt, sub, fileid))

	phot = Table(
		rows=tablerows,
		names=['jd','mag','mag_err','filter','sub','fileid'],
		dtype=['float64','float64','float64','S64','bool','int64'])

	# Create list of filters to plot:
	filters = list(np.unique(phot['filter']))
	if usefilts:
		filters = set(filters).intersection(usefilts)

	# Split photometry table
	shifts = dict(zip(filters, np.zeros(len(filters))))

	# Create the plot:
	plots_interactive()
	sns.set(style='ticks')
	fig, ax = plt.subplots(figsize=(6.4,4), dpi=130)
	fig.subplots_adjust(top=0.95, left=0.1, bottom=0.1, right=0.97)

	cps = sns.color_palette()
	colors = dict(zip(filters,(cps[2],cps[3],cps[0],cps[-1],cps[1])))

	if args.subonly:
		for filt in filters:
<<<<<<< HEAD
			lc = phot[(phot['filter'] == filt) & (phot['sub'])]
=======
			lc = phot[(phot['filter'] == filt) & phot['sub']]
>>>>>>> f57281d7
			ax.errorbar(lc['jd'] - offset, lc['mag'] + shifts[filt], lc['mag_err'],
				marker='s', linestyle='None', label=filt, color=colors[filt])

	else:
		for filt in filters:
			lc = phot[phot['filter'] == filt]
			ax.errorbar(lc['jd'] - offset, lc['mag'] + shifts[filt], lc['mag_err'],
				marker='s', linestyle='None', label=filt, color=colors[filt])

	ax.invert_yaxis()
	ax.legend()
	ax.set_xlabel('JD - ' + str(offset), fontsize=16)
	ax.set_ylabel('App. Mag', fontsize=16)
	ax.set_title(snname)

	# Make the points interactive:
	def annotate(sel):
		lc = phot[phot['filter'] == str(sel.artist.get_label())]
		point = lc[sel.target.index]
		point = dict(zip(point.colnames, point)) # Convert table row to dict
		return sel.annotation.set_text("Fileid: {fileid:d}\nJD: {jd:.3f}\nMag: {mag:.2f}$\\pm${mag_err:.2f}".format(**point))

	mplcursors.cursor(ax).connect("add", annotate)
	plt.show(block=True)

	if args.savephot != 'None':
		phot.write(args.savephot,format='ascii.ecsv')
#--------------------------------------------------------------------------------------------------
if __name__ == '__main__':
	main()<|MERGE_RESOLUTION|>--- conflicted
+++ resolved
@@ -31,13 +31,9 @@
 	parser.add_argument('--filters', '-f', type=str, nargs='*', default=None, choices=all_filters,
 		help='List of space delimited filters. If not provided will use all')
 	parser.add_argument('--offset', '-jd', type=float, default=2458800.0)
-<<<<<<< HEAD
 	parser.add_argument('--subonly', type=bool, default=False, help='True or False')
 	parser.add_argument('--savephot', type=str, default='None',
 		help='None or filepath to save the photometry to as ecsv file.')
-=======
-	parser.add_argument('--subonly', help='Only show template subtracted data points.', action='store_true')
->>>>>>> f57281d7
 	args = parser.parse_args()
 
 	# To use when only plotting some filters
@@ -124,11 +120,7 @@
 
 	if args.subonly:
 		for filt in filters:
-<<<<<<< HEAD
-			lc = phot[(phot['filter'] == filt) & (phot['sub'])]
-=======
 			lc = phot[(phot['filter'] == filt) & phot['sub']]
->>>>>>> f57281d7
 			ax.errorbar(lc['jd'] - offset, lc['mag'] + shifts[filt], lc['mag_err'],
 				marker='s', linestyle='None', label=filt, color=colors[filt])
 
