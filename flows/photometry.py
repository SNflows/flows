#!/usr/bin/env python3
# -*- coding: utf-8 -*-
"""
Flows photometry code.

.. codeauthor:: Rasmus Handberg <rasmush@phys.au.dk>
"""

import os
import numpy as np
from bottleneck import nansum, nanmedian, allnan
from timeit import default_timer
import logging
import warnings
from copy import deepcopy

from astropy.utils.exceptions import AstropyDeprecationWarning
import astropy.units as u
import astropy.coordinates as coords
from astropy.stats import sigma_clip, SigmaClip, gaussian_fwhm_to_sigma, bootstrap
from astropy.table import Table, vstack
from astropy.nddata import NDData
from astropy.modeling import models, fitting
from astropy.wcs.utils import proj_plane_pixel_area

warnings.simplefilter('ignore', category=AstropyDeprecationWarning)
from photutils import DAOStarFinder, CircularAperture, CircularAnnulus, aperture_photometry
from photutils.psf import EPSFBuilder, EPSFFitter, BasicPSFPhotometry, DAOGroup, extract_stars
from photutils import Background2D, SExtractorBackground
from photutils.utils import calc_total_error

from scipy.interpolate import UnivariateSpline

from . import api
from .config import load_config
from .plots import plt, plot_image
from .version import get_version
from .load_image import load_image
from .run_imagematch import run_imagematch
from .zeropoint import bootstrap_outlier

__version__ = get_version(pep440=False)

warnings.simplefilter('ignore', category=AstropyDeprecationWarning)

#--------------------------------------------------------------------------------------------------
def photometry(fileid, output_folder=None, attempt_imagematch=True):
	"""
	Run photometry.

	Parameters:
		fileid (int): File ID to process.
		output_folder (str, optional): Path to directory where output should be placed.
		attempt_imagematch (bool, optional): If no subtracted image is available, but a
			template image is, should we attempt to run ImageMatch using standard settings.
			Default=True.

	.. codeauthor:: Rasmus Handberg <rasmush@phys.au.dk>
	"""

	# Settings:
	#ref_mag_limit = 22 # Lower limit on reference target brightness
	ref_target_dist_limit = 10 * u.arcsec # Reference star must be further than this away to be included

	logger = logging.getLogger(__name__)
	tic = default_timer()

	# Use local copy of archive if configured to do so:
	config = load_config()

	# Get datafile dict from API:
	datafile = api.get_datafile(fileid)
	logger.debug("Datafile: %s", datafile)
	targetid = datafile['targetid']
	target_name = datafile['target_name']
	photfilter = datafile['photfilter']

	archive_local = config.get('photometry', 'archive_local', fallback=None)
	if archive_local is not None:
		datafile['archive_path'] = archive_local
	if not os.path.isdir(datafile['archive_path']):
		raise FileNotFoundError("ARCHIVE is not available: " + datafile['archive_path'])

	# Get the catalog containing the target and reference stars:
	# TODO: Include proper-motion to the time of observation
	catalog = api.get_catalog(targetid, output='table')
	target = catalog['target'][0]
	target_coord = coords.SkyCoord(ra=target['ra'], dec=target['decl'], unit='deg', frame='icrs')

	# Folder to save output:
	if output_folder is None:
		output_folder_root = config.get('photometry', 'output', fallback='.')
		output_folder = os.path.join(output_folder_root, target_name, '%05d' % fileid)
	logger.info("Placing output in '%s'", output_folder)
	os.makedirs(output_folder, exist_ok=True)

	# The paths to the science image:
	filepath = os.path.join(datafile['archive_path'], datafile['path'])

	# TODO: Download datafile using API to local drive:
	# TODO: Is this a security concern?
	#if archive_local:
	#	api.download_datafile(datafile, archive_local)

	# Translate photometric filter into table column:
	ref_filter = {
		'up': 'u_mag',
		'gp': 'g_mag',
		'rp': 'r_mag',
		'ip': 'i_mag',
		'zp': 'z_mag',
		'B': 'B_mag',
		'V': 'V_mag',
		'J': 'J_mag',
		'H': 'H_mag',
		'K': 'K_mag',
	}.get(photfilter, None)

	if ref_filter is None:
		logger.warning("Could not find filter '%s' in catalogs. Using default gp filter.", photfilter)
		ref_filter = 'g_mag'

	references = catalog['references']
	references.sort(ref_filter)

	# Check that there actually are reference stars in that filter:
	if allnan(references[ref_filter]):
		raise ValueError("No reference stars found in current photfilter.")

	# Load the image from the FITS file:
	image = load_image(filepath)

	# Calculate pixel-coordinates of references:
	row_col_coords = image.wcs.all_world2pix(np.array([[ref['ra'], ref['decl']] for ref in references]), 0)
	references['pixel_column'] = row_col_coords[:,0]
	references['pixel_row'] = row_col_coords[:,1]

	# Calculate the targets position in the image:
	target_pixel_pos = image.wcs.all_world2pix([[target['ra'], target['decl']]], 0)[0]

	# Clean out the references:
	hsize = 10
	x = references['pixel_column']
	y = references['pixel_row']
	refs_coord = coords.SkyCoord(ra=references['ra'], dec=references['decl'], unit='deg', frame='icrs')
	references = references[(target_coord.separation(refs_coord) > ref_target_dist_limit)
		& (x > hsize) & (x < (image.shape[1] - 1 - hsize))
		& (y > hsize) & (y < (image.shape[0] - 1 - hsize))]
	# 		& (references[ref_filter] < ref_mag_limit)

	#==============================================================================================
	# BARYCENTRIC CORRECTION OF TIME
	#==============================================================================================

	ltt_bary = image.obstime.light_travel_time(target_coord, ephemeris='jpl')
	image.obstime = image.obstime.tdb + ltt_bary

	#==============================================================================================
	# BACKGROUND ESITMATION
	#==============================================================================================

	fig, ax = plt.subplots(1, 2, figsize=(20, 18))
	plot_image(image.clean, ax=ax[0], scale='log', cbar='right', title='Image')
	plot_image(image.mask, ax=ax[1], scale='linear', cbar='right', title='Mask')
	fig.savefig(os.path.join(output_folder, 'original.png'), bbox_inches='tight')
	plt.close(fig)

	# Estimate image background:
	# Not using image.clean here, since we are redefining the mask anyway
	bkg = Background2D(image.clean, (128, 128), filter_size=(5, 5),
		sigma_clip=SigmaClip(sigma=3.0),
		bkg_estimator=SExtractorBackground(),
		exclude_percentile=50.0)
	image.background = bkg.background
	image.std = bkg.background_rms_median

	# Create background-subtracted image:
	image.subclean = image.clean - image.background

	# Plot background estimation:
	fig, ax = plt.subplots(1, 3, figsize=(20, 6))
	plot_image(image.clean, ax=ax[0], scale='log', title='Original')
	plot_image(image.background, ax=ax[1], scale='log', title='Background')
	plot_image(image.subclean, ax=ax[2], scale='log', title='Background subtracted')
	fig.savefig(os.path.join(output_folder, 'background.png'), bbox_inches='tight')
	plt.close(fig)

	# TODO: Is this correct?!
	image.error = calc_total_error(image.clean, bkg.background_rms, 1.0)

	#==============================================================================================
	# DETECTION OF STARS AND MATCHING WITH CATALOG
	#==============================================================================================

	logger.info("References:\n%s", references)

	radius = 10
	fwhm_guess = 6.0
	fwhm_min = 3.5
	fwhm_max = 18.0

	# Extract stars sub-images:
	#stars = extract_stars(
	#	NDData(data=image.subclean, mask=image.mask),
	#	stars_for_epsf,
	#	size=size
	#)

	# Set up 2D Gaussian model for fitting to reference stars:
	g2d = models.Gaussian2D(amplitude=1.0, x_mean=radius, y_mean=radius, x_stddev=fwhm_guess*gaussian_fwhm_to_sigma)
	g2d.amplitude.bounds = (0.1, 2.0)
	g2d.x_mean.bounds = (0.5*radius, 1.5*radius)
	g2d.y_mean.bounds = (0.5*radius, 1.5*radius)
	g2d.x_stddev.bounds = (fwhm_min * gaussian_fwhm_to_sigma, fwhm_max * gaussian_fwhm_to_sigma)
	g2d.y_stddev.tied = lambda model: model.x_stddev
	g2d.theta.fixed = True

	gfitter = fitting.LevMarLSQFitter()

	fwhms = np.full(len(references), np.NaN)
	for i, (x, y) in enumerate(zip(references['pixel_column'], references['pixel_row'])):
		x = int(np.round(x))
		y = int(np.round(y))
		xmin = max(x - radius, 0)
		xmax = min(x + radius + 1, image.shape[1])
		ymin = max(y - radius, 0)
		ymax = min(y + radius + 1, image.shape[0])

		curr_star = deepcopy(image.subclean[ymin:ymax, xmin:xmax])

		edge = np.zeros_like(curr_star, dtype='bool')
		edge[(0,-1),:] = True
		edge[:,(0,-1)] = True
		curr_star -= nanmedian(curr_star[edge])
		curr_star /= np.max(curr_star)

		ypos, xpos = np.mgrid[:curr_star.shape[0], :curr_star.shape[1]]
		gfit = gfitter(g2d, x=xpos, y=ypos, z=curr_star)

		fwhms[i] = gfit.x_fwhm

	masked_fwhms = np.ma.masked_array(fwhms, ~np.isfinite(fwhms))
	fwhm = np.mean(sigma_clip(masked_fwhms, maxiters=20, sigma=2.0))
	logger.info("FWHM: %f", fwhm)
	if np.isnan(fwhm):
		raise Exception("Could not estimate FWHM")

	# Use DAOStarFinder to search the image for stars, and only use reference-stars where a
	# star was actually detected close to the references-star coordinate:
	min_references = 6
	cleanout_references = (len(references) > 6)
	logger.debug("Number of references before cleaning: %d", len(references))
	if cleanout_references:
		# Arguments for DAOStarFind, starting with the strictest and ending with the
		# least strict settings to try:
		# We will stop with the first set that yield more than the minimum number
		# of reference stars.
		daofind_args = [{
			'threshold': 7 * image.std,
			'fwhm': fwhm,
			'exclude_border': True,
			'sharphi': 0.8,
			'sigma_radius': 1.1,
			'peakmax': image.peakmax
		}, {
			'threshold': 3 * image.std,
			'fwhm': fwhm,
			'roundlo': -0.5,
			'roundhi': 0.5
		}]

		# Loop through argument sets for DAOStarFind:
		for kwargs in daofind_args:
			# Run DAOStarFind with the given arguments:
			daofind_tbl = DAOStarFinder(**kwargs).find_stars(image.subclean, mask=image.mask)

			# Match the found stars with the catalog references:
			indx_good = np.zeros(len(references), dtype='bool')
			for k, ref in enumerate(references):
				dist = np.sqrt( (daofind_tbl['xcentroid'] - ref['pixel_column'])**2 + (daofind_tbl['ycentroid'] - ref['pixel_row'])**2 )
				if np.any(dist <= fwhm/4): # Cutoff set somewhat arbitrary
					indx_good[k] = True

			logger.debug("Number of references after cleaning: %d", np.sum(indx_good))
			if np.sum(indx_good) >= min_references:
				references = references[indx_good]
				break

	logger.debug("Number of references after cleaning: %d", len(references))

	# Create plot of target and reference star positions:
	fig, ax = plt.subplots(1, 1, figsize=(20, 18))
	plot_image(image.subclean, ax=ax, scale='log', cbar='right', title=target_name)
	ax.scatter(references['pixel_column'], references['pixel_row'], c='r', marker='o', alpha=0.6)
	if cleanout_references:
		ax.scatter(daofind_tbl['xcentroid'], daofind_tbl['ycentroid'], c='g', marker='o', alpha=0.6)
	ax.scatter(target_pixel_pos[0], target_pixel_pos[1], marker='+', s=20, c='r')
	fig.savefig(os.path.join(output_folder, 'positions.png'), bbox_inches='tight')
	plt.close(fig)

	#==============================================================================================
	# CREATE EFFECTIVE PSF MODEL
	#==============================================================================================

	# Make cutouts of stars using extract_stars:
	# Scales with FWHM
	size = int(np.round(29*fwhm/6))
	if size % 2 == 0:
		size += 1 # Make sure it's a uneven number
	size = max(size, 15) # Never go below 15 pixels
	hsize = (size - 1) / 2

	x = references['pixel_column']
	y = references['pixel_row']
	mask_near_edge = ((x > hsize) & (x < (image.shape[1] - 1 - hsize))
		& (y > hsize) & (y < (image.shape[0] - 1 - hsize)))

	stars_for_epsf = Table()
	stars_for_epsf['x'] = x[mask_near_edge]
	stars_for_epsf['y'] = y[mask_near_edge]

	# Store which stars were used in ePSF in the table:
	logger.info("Number of stars used for ePSF: %d", len(stars_for_epsf))
	references['used_for_epsf'] = mask_near_edge

	# Extract stars sub-images:
	stars = extract_stars(
		NDData(data=image.subclean, mask=image.mask),
		stars_for_epsf,
		size=size
	)

	# Plot the stars being used for ePSF:
	nrows = 5
	ncols = 5
	imgnr = 0
	for k in range(int(np.ceil(len(stars_for_epsf)/(nrows*ncols)))):
		fig, ax = plt.subplots(nrows=nrows, ncols=ncols, figsize=(20, 20), squeeze=True)
		ax = ax.ravel()
		for i in range(nrows*ncols):
			if imgnr > len(stars_for_epsf)-1:
				ax[i].axis('off')
			else:
				plot_image(stars[imgnr], ax=ax[i], scale='log', cmap='viridis')
			imgnr += 1

		fig.savefig(os.path.join(output_folder, 'epsf_stars%02d.png' % (k+1)), bbox_inches='tight')
		plt.close(fig)

	# Build the ePSF:
	epsf = EPSFBuilder(
		oversampling=1.0,
		maxiters=500,
		fitter=EPSFFitter(fit_boxsize=2*fwhm),
		progress_bar=True
	)(stars)[0]

	logger.info('Successfully built PSF model')

	fig, ((ax1, ax2), (ax3, ax4)) = plt.subplots(2, 2, figsize=(15, 15))
	plot_image(epsf.data, ax=ax1, cmap='viridis')

	fwhms = []
	bad_epsf_detected = False
	for a, ax in ((0, ax3), (1, ax2)):
		# Collapse the PDF along this axis:
		profile = epsf.data.sum(axis=a)
		itop = profile.argmax()
		poffset = profile[itop]/2

		# Run a spline through the points, but subtract half of the peak value, and find the roots:
		# We have to use a cubic spline, since roots() is not supported for other splines
		# for some reason
		profile_intp = UnivariateSpline(np.arange(0, len(profile)), profile - poffset, k=3, s=0, ext=3)
		lr = profile_intp.roots()

		# Plot the profile and spline:
		x_fine = np.linspace(-0.5, len(profile)-0.5, 500)
		ax.plot(profile, 'k.-')
		ax.plot(x_fine, profile_intp(x_fine) + poffset, 'g-')
		ax.axvline(itop)
		ax.set_xlim(-0.5, len(profile)-0.5)

		# Do some sanity checks on the ePSF:
		# It should pass 50% exactly twice and have the maximum inside that region.
		# I.e. it should be a single gaussian-like peak
		if len(lr) != 2 or itop < lr[0] or itop > lr[1]:
			logger.error("Bad PSF along axis %d", a)
			bad_epsf_detected = True
		else:
			axis_fwhm = lr[1] - lr[0]
			fwhms.append(axis_fwhm)
			ax.axvspan(lr[0], lr[1], facecolor='g', alpha=0.2)

	# Save the ePSF figure:
	ax4.axis('off')
	fig.savefig(os.path.join(output_folder, 'epsf.png'), bbox_inches='tight')
	plt.close(fig)

	# There was a problem with the ePSF:
	if bad_epsf_detected:
		raise Exception("Bad ePSF detected.")

	# Let's make the final FWHM the largest one we found:
	fwhm = np.max(fwhms)
	logger.info("Final FWHM based on ePSF: %f", fwhm)

	#==============================================================================================
	# COORDINATES TO DO PHOTOMETRY AT
	#==============================================================================================

	coordinates = np.array([[ref['pixel_column'], ref['pixel_row']] for ref in references])

	# Add the main target position as the first entry for doing photometry directly in the
	# science image:
	coordinates = np.concatenate(([target_pixel_pos], coordinates), axis=0)

	#==============================================================================================
	# APERTURE PHOTOMETRY
	#==============================================================================================

	# Define apertures for aperture photometry:
	apertures = CircularAperture(coordinates, r=fwhm)
	annuli = CircularAnnulus(coordinates, r_in=1.5*fwhm, r_out=2.5*fwhm)

	apphot_tbl = aperture_photometry(image.subclean, [apertures, annuli], mask=image.mask, error=image.error)

	logger.debug("Aperture Photometry Table:\n%s", apphot_tbl)
	logger.info('Apperature Photometry Success')

	#==============================================================================================
	# PSF PHOTOMETRY
	#==============================================================================================

	# Are we fixing the postions?
	epsf.fixed.update({'x_0': False, 'y_0': False})

	# Create photometry object:
	photometry = BasicPSFPhotometry(
		group_maker=DAOGroup(fwhm),
		bkg_estimator=SExtractorBackground(),
		psf_model=epsf,
		fitter=fitting.LevMarLSQFitter(),
		fitshape=size,
		aperture_radius=fwhm
	)

	psfphot_tbl = photometry(
		image=image.subclean,
		init_guesses=Table(coordinates, names=['x_0', 'y_0'])
	)

	logger.debug("PSF Photometry Table:\n%s", psfphot_tbl)
	logger.info('PSF Photometry Success')

	#==============================================================================================
	# TEMPLATE SUBTRACTION AND TARGET PHOTOMETRY
	#==============================================================================================

	# Find the pixel-scale of the science image:
	pixel_area = proj_plane_pixel_area(image.wcs.celestial)
	pixel_scale = np.sqrt(pixel_area)*3600 # arcsec/pixel
	#print(image.wcs.celestial.cunit) % Doesn't work?
	logger.info("Science image pixel scale: %f", pixel_scale)

	diffimage = None
	if datafile.get('diffimg') is not None:

		diffimg_path = os.path.join(datafile['archive_path'], datafile['diffimg']['path'])
		diffimage = load_image(diffimg_path)
		diffimage = diffimage.image

	elif attempt_imagematch and datafile.get('template') is not None:
		# Run the template subtraction, and get back
		# the science image where the template has been subtracted:
		diffimage = run_imagematch(datafile, target, star_coord=coordinates, fwhm=fwhm, pixel_scale=pixel_scale)

	# We have a diff image, so let's do photometry of the target using this:
	if diffimage is not None:
		# Include mask from original image:
		diffimage = np.ma.masked_array(diffimage, image.mask)

		# Create apertures around the target:
		apertures = CircularAperture(target_pixel_pos, r=fwhm)
		annuli = CircularAnnulus(target_pixel_pos, r_in=1.5*fwhm, r_out=2.5*fwhm)

		# Create two plots of the difference image:
		fig, ax = plt.subplots(1, 1, squeeze=True, figsize=(20, 20))
		plot_image(diffimage, ax=ax, cbar='right', title=target_name)
		ax.plot(target_pixel_pos[0], target_pixel_pos[1], marker='+', color='r')
		fig.savefig(os.path.join(output_folder, 'diffimg.png'), bbox_inches='tight')
		apertures.plot(color='r')
		annuli.plot(color='k')
		ax.set_xlim(target_pixel_pos[0]-50, target_pixel_pos[0]+50)
		ax.set_ylim(target_pixel_pos[1]-50, target_pixel_pos[1]+50)
		fig.savefig(os.path.join(output_folder, 'diffimg_zoom.png'), bbox_inches='tight')
		plt.close(fig)

		# Run aperture photometry on subtracted image:
		target_apphot_tbl = aperture_photometry(diffimage, [apertures, annuli], mask=image.mask, error=image.error)

		# Run PSF photometry on template subtracted image:
		target_psfphot_tbl = photometry(
			diffimage,
			init_guesses=Table(target_pixel_pos, names=['x_0', 'y_0'])
		)

		# Combine the output tables from the target and the reference stars into one:
		apphot_tbl = vstack([target_apphot_tbl, apphot_tbl], join_type='exact')
		psfphot_tbl = vstack([target_psfphot_tbl, psfphot_tbl], join_type='exact')

	# Build results table:
	tab = references.copy()
	tab.insert_row(0, {'starid': 0, 'ra': target['ra'], 'decl': target['decl'], 'pixel_column': target_pixel_pos[0], 'pixel_row': target_pixel_pos[1]})
	if diffimage is not None:
		tab.insert_row(0, {'starid': -1, 'ra': target['ra'], 'decl': target['decl'], 'pixel_column': target_pixel_pos[0], 'pixel_row': target_pixel_pos[1]})
	indx_main_target = (tab['starid'] <= 0)
	for key in ('pm_ra', 'pm_dec', 'gaia_mag', 'gaia_bp_mag', 'gaia_rp_mag', 'B_mag', 'V_mag', 'H_mag','J_mag','K_mag', 'u_mag', 'g_mag', 'r_mag', 'i_mag', 'z_mag'):
		for i in np.where(indx_main_target)[0]: # No idea why this is needed, but giving a boolean array as slice doesn't work
			tab[i][key] = np.NaN

	# Subtract background estimated from annuli:
	flux_aperture = apphot_tbl['aperture_sum_0'] - (apphot_tbl['aperture_sum_1'] / annuli.area()) * apertures.area()
	flux_aperture_error = np.sqrt(apphot_tbl['aperture_sum_err_0']**2 + (apphot_tbl['aperture_sum_err_1']/annuli.area() * apertures.area())**2)

	# Add table columns with results:
	tab['flux_aperture'] = flux_aperture/image.exptime
	tab['flux_aperture_error'] = flux_aperture_error/image.exptime
	tab['flux_psf'] = psfphot_tbl['flux_fit']/image.exptime
	tab['flux_psf_error'] = psfphot_tbl['flux_unc']/image.exptime
	tab['pixel_column_psf_fit'] = psfphot_tbl['x_fit']
	tab['pixel_row_psf_fit'] = psfphot_tbl['y_fit']
	tab['pixel_column_psf_fit_error'] = psfphot_tbl['x_0_unc']
	tab['pixel_row_psf_fit_error'] = psfphot_tbl['y_0_unc']

	# Check that we got valid photometry:
	if np.any(~np.isfinite(tab[indx_main_target]['flux_psf'])) or np.any(~np.isfinite(tab[indx_main_target]['flux_psf_error'])):
		raise Exception("Target magnitude is undefined.")

	#==============================================================================================
	# CALIBRATE
	#==============================================================================================

	# Convert PSF fluxes to magnitudes:
	mag_inst = -2.5 * np.log10(tab['flux_psf'])
	mag_inst_err = (2.5/np.log(10)) * (tab['flux_psf_error'] / tab['flux_psf'])

	# Corresponding magnitudes in catalog:
	#TODO: add color terms here
	mag_catalog = tab[ref_filter]

	# Mask out things that should not be used in calibration:
	use_for_calibration = np.ones_like(mag_catalog, dtype='bool')
	use_for_calibration[indx_main_target] = False # Do not use target for calibration
	use_for_calibration[~np.isfinite(mag_inst) | ~np.isfinite(mag_catalog)] = False

	# Just creating some short-hands:
	x = mag_catalog[use_for_calibration]
	y = mag_inst[use_for_calibration]
	yerr = mag_inst_err[use_for_calibration]
	weights = 1.0/yerr**2

	# Fit linear function with fixed slope, using sigma-clipping:
	model = models.Linear1D(slope=1, fixed={'slope': True})
	fitter = fitting.FittingWithOutlierRemoval(fitting.LinearLSQFitter(), sigma_clip, sigma=3.0)
	best_fit, sigma_clipped = fitter(model, x, y, weights=weights)

	# Extract zero-point and estimate its error:
	# I don't know why there is not an error-estimate attached directly to the Parameter?
	zp = -1*best_fit.intercept.value # Negative, because that is the way zeropoints are usually defined

	weights[sigma_clipped] = 0 # Trick to make following expression simpler
	N = len(weights.nonzero()[0])
<<<<<<< HEAD
	zp_error = np.sqrt( N * nansum(weights*(y - best_fit(x))**2) / nansum(weights) / (N-1) )
=======
	if N > 1:
		zp_error = np.sqrt( N * nansum(weights*(y - best_fit(x))**2) / nansum(weights) / (N-1) )
	else:
		zp_error = np.NaN
>>>>>>> d3223357

	# Add calibrated magnitudes to the photometry table:
	tab['mag'] = mag_inst + zp
	tab['mag_error'] = np.sqrt(mag_inst_err**2 + zp_error**2)

	fig, ax = plt.subplots(1, 1)
	ax.errorbar(x, y, yerr=yerr, fmt='k.')
	ax.scatter(x[sigma_clipped], y[sigma_clipped], marker='x', c='r')
	ax.plot(x, best_fit(x), color='g', linewidth=3)
	ax.set_xlabel('Catalog magnitude')
	ax.set_ylabel('Instrumental magnitude')
	fig.savefig(os.path.join(output_folder, 'calibration.png'), bbox_inches='tight')
	plt.close(fig)

	# Check that we got valid photometry:
	if not np.isfinite(tab[0]['mag']) or not np.isfinite(tab[0]['mag_error']):
		raise Exception("Target magnitude is undefined.")

	#==============================================================================================
	# SAVE PHOTOMETRY
	#==============================================================================================

	# Descriptions of columns:
	tab['flux_aperture'].unit = u.count/u.second
	tab['flux_aperture_error'].unit = u.count/u.second
	tab['flux_psf'].unit = u.count/u.second
	tab['flux_psf_error'].unit = u.count/u.second
	tab['pixel_column'].unit = u.pixel
	tab['pixel_row'].unit = u.pixel
	tab['pixel_column_psf_fit'].unit = u.pixel
	tab['pixel_row_psf_fit'].unit = u.pixel
	tab['pixel_column_psf_fit_error'].unit = u.pixel
	tab['pixel_row_psf_fit_error'].unit = u.pixel

	# Meta-data:
	tab.meta['version'] = __version__
	tab.meta['fileid'] = fileid
	tab.meta['template'] = None if datafile.get('template') is None else datafile['template']['fileid']
	tab.meta['diffimg'] = None if datafile.get('diffimg') is None else datafile['diffimg']['fileid']
	tab.meta['photfilter'] = photfilter
	tab.meta['fwhm'] = fwhm * u.pixel
	tab.meta['pixel_scale'] = pixel_scale * u.arcsec/u.pixel
	tab.meta['seeing'] = (fwhm*pixel_scale) * u.arcsec
	tab.meta['obstime-bmjd'] = float(image.obstime.mjd)
	tab.meta['zp'] = zp
	tab.meta['zp_error'] = zp_error

	# Filepath where to save photometry:
	photometry_output = os.path.join(output_folder, 'photometry.ecsv')

	# Write the final table to file:
	tab.write(photometry_output, format='ascii.ecsv', delimiter=',', overwrite=True)

	toc = default_timer()

	logger.info("------------------------------------------------------")
	logger.info("Success!")
	logger.info("Main target: %f +/- %f", tab[0]['mag'], tab[0]['mag_error'])
	logger.info("Photometry took: %f seconds", toc-tic)

	return photometry_output<|MERGE_RESOLUTION|>--- conflicted
+++ resolved
@@ -571,14 +571,10 @@
 
 	weights[sigma_clipped] = 0 # Trick to make following expression simpler
 	N = len(weights.nonzero()[0])
-<<<<<<< HEAD
-	zp_error = np.sqrt( N * nansum(weights*(y - best_fit(x))**2) / nansum(weights) / (N-1) )
-=======
 	if N > 1:
 		zp_error = np.sqrt( N * nansum(weights*(y - best_fit(x))**2) / nansum(weights) / (N-1) )
 	else:
 		zp_error = np.NaN
->>>>>>> d3223357
 
 	# Add calibrated magnitudes to the photometry table:
 	tab['mag'] = mag_inst + zp
