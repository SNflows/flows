--- conflicted
+++ resolved
@@ -186,25 +186,11 @@
     image.error = calc_total_error(image.clean, background.background_rms, 1.0)
 
     # Use sep to for soure extraction
-<<<<<<< HEAD
     sep_background = sep.Background(image.clean.data, mask=image.mask)
     logger.debug('sub: {} bkg_rms: {} mask: {}'.format(image.shape, np.shape(sep_background.globalrms),
                                                        image.shape))
     objects = sep.extract(image.clean.data - sep_background, thresh=5., err=sep_background.globalrms,
                           mask=image.mask, deblend_cont=0.1, minarea=9, clean_param=2.0)
-=======
-    image.sepdata = image.image.byteswap().newbyteorder()
-    if image.sepdata.dtype.byteorder != '<':
-        image.sepdata = np.asarray(image.image, dtype=np.float64)
-
-    #image.setpdate = np.asrray(image.image
-    image.sepbkg = sep.Background(image.sepdata, mask=image.mask)
-    image.sepsub = image.sepdata - image.sepbkg
-    logger.debug('sub: {} bkg_rms: {} mask: {}'.format(np.shape(image.sepsub), np.shape(image.sepbkg.globalrms),
-                                                       np.shape(image.mask)))
-    objects = sep.extract(image.sepsub, thresh=5., err=image.sepbkg.globalrms, mask=image.mask,
-                          deblend_cont=0.1, minarea=9, clean_param=2.0)
->>>>>>> f111c4d7
 
     # ==============================================================================================
     # DETECTION OF STARS AND MATCHING WITH CATALOG
@@ -381,7 +367,6 @@
         plt.close(fig)
 
     # Build the ePSF:
-<<<<<<< HEAD
     epsf, stars = EPSFBuilder(
         oversampling = 1,
         shape = 1 * size,
@@ -391,16 +376,6 @@
         maxiters = 100,
     )(stars)
     logger.info('Built PSF model ({n_iter}/{max_iters}) in {time:.1f}s'.format(**epsf.fit_info))
-=======
-    epsf = EPSFBuilder(
-        oversampling=1,
-        maxiters=500,
-        fitter=EPSFFitter(fit_boxsize=np.round(2 * fwhm, 0).astype(int)),
-        progress_bar=True,
-    )(stars)[0]
-
-    logger.info('Successfully built PSF model')
->>>>>>> f111c4d7
 
     fig, ((ax1, ax2), (ax3, ax4)) = plt.subplots(2, 2, figsize=(15, 15))
     plot_image(epsf.data, ax=ax1, cmap='viridis')
