--- conflicted
+++ resolved
@@ -41,12 +41,7 @@
 from .load_image import load_image
 from .run_imagematch import run_imagematch
 from .zeropoint import bootstrap_outlier, sigma_from_Chauvenet
-<<<<<<< HEAD
-from .wcs import force_reject_g2d, mkposxy, clean_with_rsq_and_get_fwhm, \
-    try_astroalign, kdtree, get_new_wcs, get_clean_references
-=======
 from .wcs import force_reject_g2d, clean_with_rsq_and_get_fwhm, get_clean_references
->>>>>>> a7ec43fd
 from .coordinatematch import CoordinateMatch
 from .fitting import MaskableLevMarLSQFitter
 from .fitscmd import get_fitscmd, maskstar, localseq, colorterm
@@ -55,14 +50,8 @@
 
 warnings.simplefilter('ignore', category=AstropyDeprecationWarning)
 
-<<<<<<< HEAD
-#--------------------------------------------------------------------------------------------------
-def photometry(fileid, output_folder=None, attempt_imagematch=True):
-=======
-
 # --------------------------------------------------------------------------------------------------
 def photometry(fileid, output_folder=None, attempt_imagematch=True, keep_diff_fixed=False, timeoutpar=10):
->>>>>>> a7ec43fd
     """
     Run photometry.
 
@@ -72,15 +61,6 @@
         attempt_imagematch (bool, optional): If no subtracted image is available, but a
             template image is, should we attempt to run ImageMatch using standard settings.
             Default=True.
-<<<<<<< HEAD
-
-    .. codeauthor:: Rasmus Handberg <rasmush@phys.au.dk>
-    """
-
-    # Settings:
-    #ref_mag_limit = 22 # Lower limit on reference target brightness
-    ref_target_dist_limit = 10 * u.arcsec # Reference star must be further than this away to be included
-=======
         keep_diff_fixed (bool, optional): Whether to allow psf photometry to recenter when
             calculating the flux for the difference image. Setting to true can help if diff
             image has non-source flux in the region around the SN. This will also force
@@ -93,7 +73,6 @@
     # Settings:
     # ref_mag_limit = 22 # Lower limit on reference target brightness
     ref_target_dist_limit = 10 * u.arcsec  # Reference star must be further than this away to be included
->>>>>>> a7ec43fd
 
     logger = logging.getLogger(__name__)
     tic = default_timer()
@@ -132,13 +111,8 @@
 
     # TODO: Download datafile using API to local drive:
     # TODO: Is this a security concern?
-<<<<<<< HEAD
-    #if archive_local:
-    #    api.download_datafile(datafile, archive_local)
-=======
     # if archive_local:
-    # api.download_datafile(datafile, archive_local)
->>>>>>> a7ec43fd
+    #     api.download_datafile(datafile, archive_local)
 
     # Translate photometric filter into table column:
     ref_filter = {
@@ -158,7 +132,6 @@
         logger.warning("Could not find filter '%s' in catalogs. Using default gp filter.", photfilter)
         ref_filter = 'g_mag'
 
-<<<<<<< HEAD
     # Load the image from the FITS file:
     image = load_image(filepath)
 
@@ -168,40 +141,22 @@
     colorterms = get_fitscmd(image, 'colorterm')
     references = colorterm(ref_filter, colorterms, references) if colorterms else references
 
-=======
-    references = catalog['references']
->>>>>>> a7ec43fd
     references.sort(ref_filter)
 
     # Check that there actually are reference stars in that filter:
     if allnan(references[ref_filter]):
         raise ValueError("No reference stars found in current photfilter.")
 
-<<<<<<< HEAD
-    #==============================================================================================
+    # ==============================================================================================
     # BARYCENTRIC CORRECTION OF TIME
-    #==============================================================================================
-=======
-    # Load the image from the FITS file:
-    image = load_image(filepath)
-
-    # ==============================================================================================
-    # BARYCENTRIC CORRECTION OF TIME
-    # ==============================================================================================
->>>>>>> a7ec43fd
+    # ==============================================================================================
 
     ltt_bary = image.obstime.light_travel_time(target_coord, ephemeris='jpl')
     image.obstime = image.obstime.tdb + ltt_bary
 
-<<<<<<< HEAD
-    #==============================================================================================
+    # ==============================================================================================
     # BACKGROUND ESTIMATION
-    #==============================================================================================
-=======
-    # ==============================================================================================
-    # BACKGROUND ESTIMATION
-    # ==============================================================================================
->>>>>>> a7ec43fd
+    # ==============================================================================================
 
     fig, ax = plt.subplots(1, 2, figsize=(20, 18))
     plot_image(image.clean, ax=ax[0], scale='log', cbar='right', title='Image')
@@ -212,15 +167,9 @@
     # Estimate image background:
     # Not using image.clean here, since we are redefining the mask anyway
     bkg = Background2D(image.clean, (128, 128), filter_size=(5, 5),
-<<<<<<< HEAD
-        sigma_clip=SigmaClip(sigma=3.0),
-        bkg_estimator=SExtractorBackground(),
-        exclude_percentile=50.0)
-=======
                        sigma_clip=SigmaClip(sigma=3.0),
                        bkg_estimator=SExtractorBackground(),
                        exclude_percentile=50.0)
->>>>>>> a7ec43fd
     image.background = bkg.background
     image.std = bkg.background_rms_median
 
@@ -240,19 +189,6 @@
 
     # Use sep to for soure extraction
     image.sepdata = image.image.byteswap().newbyteorder()
-<<<<<<< HEAD
-    image.sepbkg = sep.Background(image.sepdata,mask=image.mask)
-    image.sepsub = image.sepdata - image.sepbkg
-    logger.debug('sub: {} bkg_rms: {} mask: {}'.format(np.shape(image.sepsub),np.shape(image.sepbkg.globalrms),
-                                                      np.shape(image.mask)))
-    objects = sep.extract(image.sepsub, thresh=5., err=image.sepbkg.globalrms, mask=image.mask,
-                          deblend_cont=0.1, minarea=9, clean_param=2.0)
-
-
-    #==============================================================================================
-    # DETECTION OF STARS AND MATCHING WITH CATALOG
-    #==============================================================================================
-=======
     image.sepbkg = sep.Background(image.sepdata, mask=image.mask)
     image.sepsub = image.sepdata - image.sepbkg
     logger.debug('sub: {} bkg_rms: {} mask: {}'.format(np.shape(image.sepsub), np.shape(image.sepbkg.globalrms),
@@ -263,65 +199,19 @@
     # ==============================================================================================
     # DETECTION OF STARS AND MATCHING WITH CATALOG
     # ==============================================================================================
->>>>>>> a7ec43fd
 
     # Account for proper motion:
     # TODO: Are catalog RA-proper motions including cosdec?
     replace(references['pm_ra'], np.NaN, 0)
     replace(references['pm_dec'], np.NaN, 0)
     refs_coord = coords.SkyCoord(ra=references['ra'], dec=references['decl'],
-<<<<<<< HEAD
-        pm_ra_cosdec=references['pm_ra'], pm_dec=references['pm_dec'],
-        unit='deg', frame='icrs', obstime=Time(2015.5, format='decimalyear'))
-=======
                                  pm_ra_cosdec=references['pm_ra'], pm_dec=references['pm_dec'],
                                  unit='deg', frame='icrs', obstime=Time(2015.5, format='decimalyear'))
->>>>>>> a7ec43fd
 
     refs_coord = refs_coord.apply_space_motion(image.obstime)
 
     # Solve for new WCS
     cm = CoordinateMatch(
-<<<<<<< HEAD
-            xy = list(zip(objects['x'], objects['y'])),
-            rd = list(zip(refs_coord.ra.deg, refs_coord.dec.deg)),
-            xy_order = np.argsort(-2.5*np.log10(objects['flux'])),
-            rd_order = np.argsort(target_coord.separation(refs_coord)),
-            maximum_angle_distance = 0.002,
-    )
-
-    try:
-        i_xy, i_rd = map(np.array, zip(*cm(5, 1.5, timeout=10)))
-    except (TimeoutError, StopIteration):
-        logging.warning('No new WCS solution found')
-    else:
-        image.wcs = fit_wcs_from_points(
-                np.array(list(zip(*cm.xy[i_xy]))),
-                coords.SkyCoord(*map(list, zip(*cm.rd[i_rd])), unit='deg')
-        )
-
-# XXX # TESTING ################################################################
-#    import matplotlib
-#    _backend = matplotlib.get_backend()
-#    matplotlib.pyplot.switch_backend('TkAgg')
-#    matplotlib.pyplot.subplot(projection=image.wcs)
-#    matplotlib.pyplot.imshow(image.subclean, origin='lower', cmap='gray_r', clim=np.nanquantile(image.subclean[image.subclean>0], (.01, .99)))
-#    matplotlib.pyplot.scatter(*zip(*image.wcs.wcs_world2pix(cm.rd, 0)), c=[], edgecolor='C0', s=200, label='References')
-#    for i, ((_x, _y), (_r, _d)) in enumerate(zip(cm.xy[i_xy], image.wcs.wcs_world2pix(cm.rd[i_rd], 0))):
-#        matplotlib.pyplot.plot([_x, _r], [_y, _d], color='C1', marker='o', ms=9, mfc='none', mec='C1', label='Solution' if not i else None)
-#    matplotlib.pyplot.scatter(*zip(*image.wcs.wcs_world2pix([(target['ra'], target['decl'])], 0)), c=[], edgecolor='C2', s=100, label='Target')
-#    matplotlib.pyplot.xlim(0, image.subclean.shape[1])
-#    matplotlib.pyplot.ylim(0, image.subclean.shape[0])
-#    matplotlib.pyplot.legend()
-#    matplotlib.pyplot.show()
-#    matplotlib.pyplot.switch_backend(_backend)
-# XXX # TESTING ################################################################
-
-    # Calculate pixel-coordinates of references:
-    row_col_coords = image.wcs.all_world2pix(np.array([[ref.ra.deg, ref.dec.deg] for ref in refs_coord]), 0)
-    references['pixel_column'] = row_col_coords[:,0]
-    references['pixel_row'] = row_col_coords[:,1]
-=======
         xy=list(zip(objects['x'], objects['y'])),
         rd=list(zip(refs_coord.ra.deg, refs_coord.dec.deg)),
         xy_order=np.argsort(-2.5 * np.log10(objects['flux'])),
@@ -345,7 +235,6 @@
     row_col_coords = image.wcs.all_world2pix(np.array([[ref.ra.deg, ref.dec.deg] for ref in refs_coord]), 0)
     references['pixel_column'] = row_col_coords[:, 0]
     references['pixel_row'] = row_col_coords[:, 1]
->>>>>>> a7ec43fd
 
     # Calculate the targets position in the image:
     target_pixel_pos = image.wcs.all_world2pix([[target['ra'], target['decl']]], 0)[0]
@@ -354,21 +243,11 @@
     hsize = 10
     x = references['pixel_column']
     y = references['pixel_row']
-<<<<<<< HEAD
-
-    clean_references = references[(target_coord.separation(refs_coord) > ref_target_dist_limit)
-        & (x > hsize) & (x < (image.shape[1] - 1 - hsize))
-        & (y > hsize) & (y < (image.shape[0] - 1 - hsize))]
-    #         & (references[ref_filter] < ref_mag_limit)
-    assert len(clean_references), 'No references in field'
-
-    logger.info("References:\n%s", references)
-=======
     clean_references = references[(target_coord.separation(refs_coord) > ref_target_dist_limit)
                                   & (x > hsize) & (x < (image.shape[1] - 1 - hsize))
                                   & (y > hsize) & (y < (image.shape[0] - 1 - hsize))]
     # 		& (references[ref_filter] < ref_mag_limit)
->>>>>>> a7ec43fd
+    assert len(clean_references), 'No references in field'
 
     # @TODO: These need to be based on the instrument!
     radius = 10
@@ -376,16 +255,10 @@
     fwhm_min = 3.5
     fwhm_max = 18.0
 
-<<<<<<< HEAD
-    # Clean extracted stars (FIXME is this one necessary? it's only being used for plots)
-    masked_sep_xy,sep_mask,masked_sep_rsqs = force_reject_g2d(objects['x'], objects['y'], image, get_fwhm=False,
-                     radius=radius, fwhm_guess=fwhm_guess, rsq_min=0.3, fwhm_max=fwhm_max, fwhm_min=fwhm_min)
-=======
     # Clean extracted stars
     masked_sep_xy, sep_mask, masked_sep_rsqs = force_reject_g2d(objects['x'], objects['y'], image, get_fwhm=False,
                                                                 radius=radius, fwhm_guess=fwhm_guess, rsq_min=0.3,
                                                                 fwhm_max=fwhm_max, fwhm_min=fwhm_min)
->>>>>>> a7ec43fd
 
     # Clean reference star locations
     masked_fwhms, masked_ref_xys, rsq_mask, masked_rsqs = force_reject_g2d(clean_references['pixel_column'],
@@ -401,183 +274,19 @@
     # Use R^2 to more robustly determine initial FWHM guess.
     # This cleaning is good when we have FEW references.
     fwhm, fwhm_clean_references = clean_with_rsq_and_get_fwhm(masked_fwhms, masked_rsqs, clean_references,
-<<<<<<< HEAD
-                                min_fwhm_references=2, min_references=6, rsq_min=0.15)
-    logging.info('Initial FWHM guess is {} pixels'.format(fwhm))
-    image.fwhm = fwhm
-
-
-=======
                                                               min_fwhm_references=2, min_references=6, rsq_min=0.15)
     logger.info('Initial FWHM guess is {} pixels'.format(fwhm))
     image.fwhm = fwhm
 
->>>>>>> a7ec43fd
     # Create plot of target and reference star positions from 2D Gaussian fits.
     fig, ax = plt.subplots(1, 1, figsize=(20, 18))
     plot_image(image.subclean, ax=ax, scale='log', cbar='right', title=target_name)
     ax.scatter(fwhm_clean_references['pixel_column'], fwhm_clean_references['pixel_row'], c='r', marker='o', alpha=0.3)
-<<<<<<< HEAD
-    ax.scatter(masked_sep_xy[:,0],masked_sep_xy[:,1],marker='s',alpha=1.0, edgecolors='green' ,facecolors='none')
-=======
     ax.scatter(masked_sep_xy[:, 0], masked_sep_xy[:, 1], marker='s', alpha=1.0, edgecolors='green', facecolors='none')
->>>>>>> a7ec43fd
     ax.scatter(target_pixel_pos[0], target_pixel_pos[1], marker='+', s=20, c='r')
     fig.savefig(os.path.join(output_folder, 'positions_g2d.png'), bbox_inches='tight')
     plt.close(fig)
 
-<<<<<<< HEAD
-    # # Sort by brightness
-    # clean_references.sort('g_mag') #  Sorted by g mag
-    # _at = Table({'xy': masked_sep_xy, 'flux': objects['flux'][sep_mask]})
-    # _at.sort('flux', reverse=True) #  Sorted by flux
-    # masked_sep_xy = _at['xy'].data.data
-
-    # # Check WCS
-    # wcs_rotation = 0
-    # wcs_rota_max = 3
-    # nreferences = len(clean_references['pixel_column'])
-    # try_aa = True
-    # while wcs_rotation < wcs_rota_max:
-    #     nreferences_old = nreferences
-    #     ref_xys = mkposxy(clean_references['pixel_column'], clean_references['pixel_row'])
-    #
-    #     # Find matches using astroalign
-    #     # try_kd = True
-    #     # if try_aa:
-    #     #     for maxstars in [80,4]:
-    #     #         ref_ind, sep_ind, success_aa = try_astroalign(ref_xys, masked_sep_xy,
-    #     #                                                       pixeltol=4*fwhm,
-    #     #                                                       nnearest=min(20,len(ref_xys)),
-    #     #                                                       max_stars_n=max(maxstars,len(ref_xys)))
-    #     #         # Break if successful
-    #     #         if success_aa:
-    #     #             astroalign_nmatches = len(ref_ind)
-    #     #             try_kd = False
-    #     #             if wcs_rotation > 1 and astroalign_nmatches <= 4:
-    #     #                 try_kd = True
-    #     #                 success_aa = False
-    #     #             break
-    #
-    #     try_kd = True
-    #     success_aa, try_aa = False, False  # Don't use astroalign for now; it's giving false matches!
-    #
-    #     # Find matches using nearest neighbor
-    #     if try_kd:
-    #         ref_ind_kd, sep_ind_kd, success_kd = kdtree(ref_xys, masked_sep_xy, fwhm, fwhm_max=4)
-    #         if success_kd:
-    #             kdtree_nmatches = len(ref_ind_kd)
-    #             if try_kd and kdtree_nmatches > 3:
-    #                 ref_ind = ref_ind_kd
-    #                 sep_ind = sep_ind_kd
-    #             else:
-    #                 success_kd = False
-    #
-    #     if success_aa or success_kd:
-    #         # Fit for new WCS
-    #         wcs_rotation += 1
-    #         image.new_wcs = get_new_wcs(sep_ind, masked_sep_xy, clean_references, ref_ind, image.obstime)
-    #
-    #         # Calculate pixel-coordinates of references:
-    #         row_col_coords = image.new_wcs.all_world2pix(
-    #             np.array([[ref['ra_obs'], ref['decl_obs']] for ref in references]), 0)
-    #         references['pixel_column'] = row_col_coords[:, 0]
-    #         references['pixel_row'] = row_col_coords[:, 1]
-    #
-    #         # Clean out the references:
-    #         hsize = 10
-    #         x = references['pixel_column']
-    #         y = references['pixel_row']
-    #         refs_coord = coords.SkyCoord(ra=references['ra_obs'], dec=references['decl_obs'], unit='deg',
-    #                                      frame='icrs')
-    #         clean_references = references[(target_coord.separation(refs_coord) > ref_target_dist_limit)
-    #                                 & (x > hsize) & (x < (image.shape[1] - 1 - hsize))
-    #                                 & (y > hsize) & (y < (image.shape[0] - 1 - hsize))]
-    #         try:
-    #             masked_fwhms, masked_ref_xys, rsq_mask, masked_rsqs = force_reject_g2d(clean_references['pixel_column'],
-    #                                                                                    clean_references['pixel_row'],
-    #                                                                                    image,
-    #                                                                                    get_fwhm=True,
-    #                                                                                    radius=radius,
-    #                                                                                    fwhm_guess=fwhm,
-    #                                                                                    fwhm_max=fwhm_max,
-    #                                                                                    fwhm_min=fwhm_min,
-    #                                                                                    rsq_min=0.15)
-    #             # Clean with R^2
-    #             fwhm, clean_references = clean_with_rsq_and_get_fwhm(masked_fwhms, masked_rsqs, clean_references,
-    #                                                                  min_fwhm_references=2, min_references=6, rsq_min=0.15)
-    #             image.fwhm = fwhm
-    #             nreferences_new = len(clean_references)
-    #             logging.info('{} References were found after new wcs compared to {} references before'.format(nreferences_old,nreferences_new))
-    #             nreferences = nreferences_new
-    #             wcs_success = True
-    #
-    #             # Break early if no improvement after 2nd pass!
-    #             # Note: New references can actually be less in a better WCS
-    #             # if the actual stars were within radius (10) pixels of the edge.
-    #             # @TODO: Adjust nreferences new and old based on whether extracted stars are within radius pix of edge.
-    #             if wcs_rotation > 1 and nreferences_new <= nreferences_old:
-    #                 break
-    #         except:
-    #             # Calculate pixel-coordinates of references using old wcs:
-    #             row_col_coords = image.wcs.all_world2pix(
-    #                 np.array([[ref['ra_obs'], ref['decl_obs']] for ref in references]), 0)
-    #             references['pixel_column'] = row_col_coords[:, 0]
-    #             references['pixel_row'] = row_col_coords[:, 1]
-    #
-    #             # Clean out the references:
-    #             hsize = 10
-    #             x = references['pixel_column']
-    #             y = references['pixel_row']
-    #             refs_coord = coords.SkyCoord(ra=references['ra_obs'], dec=references['decl_obs'], unit='deg',
-    #                                          frame='icrs')
-    #             clean_references = references[(target_coord.separation(refs_coord) > ref_target_dist_limit)
-    #                                     & (x > hsize) & (x < (image.shape[1] - 1 - hsize))
-    #                                     & (y > hsize) & (y < (image.shape[0] - 1 - hsize))]
-    #             wcs_success = False
-    #             if try_aa: try_aa = False
-    #             elif try_kd: break
-    #
-    #     else:
-    #         logging.info('New WCS could not be computed due to lack of matches.')
-    #         wcs_success = False
-    #         break
-    #
-    # if wcs_success:
-    #     image.wcs = image.new_wcs
-    #
-    # # @Todo: Is the below block needed?
-    # # Final cleanout of references
-    # # Calculate pixel-coordinates of references using old wcs:
-    # row_col_coords = image.wcs.all_world2pix(
-    #     np.array([[ref['ra_obs'], ref['decl_obs']] for ref in references]), 0)
-    # references['pixel_column'] = row_col_coords[:, 0]
-    # references['pixel_row'] = row_col_coords[:, 1]
-    #
-    # # Clean out the references:
-    # hsize = 10
-    # x = references['pixel_column']
-    # y = references['pixel_row']
-    # refs_coord = coords.SkyCoord(ra=references['ra_obs'], dec=references['decl_obs'], unit='deg',
-    #                              frame='icrs')
-    # references = references[(target_coord.separation(refs_coord) > ref_target_dist_limit)
-    #                         & (x > hsize) & (x < (image.shape[1] - 1 - hsize))
-    #                         & (y > hsize) & (y < (image.shape[0] - 1 - hsize))]
-
-    # masked_fwhms, masked_ref_xys, rsq_mask, masked_rsqs = force_reject_g2d(clean_references['pixel_column'],
-    #                                                                        clean_references['pixel_row'],
-    #                                                                        image,
-    #                                                                        get_fwhm=True,
-    #                                                                        radius=radius,
-    #                                                                        fwhm_guess=fwhm,
-    #                                                                        fwhm_max=fwhm_max,
-    #                                                                        fwhm_min=fwhm_min,
-    #                                                                        rsq_min=0.15)
-
-    logger.debug("Number of references before final cleaning: %d", len(clean_references))
-    references = get_clean_references(clean_references, masked_rsqs, rsq_ideal=0.8)
-    logger.debug("Number of references after final cleaning: %d", len(references))
-=======
     # Uncomment For Debugging
     # return references, clean_references, masked_rsqs, rsq_mask
 
@@ -586,34 +295,16 @@
     logger.info('masked R^2 values: {}'.format(masked_rsqs[rsq_mask]))
     references = get_clean_references(clean_references, masked_rsqs, rsq_ideal=0.8)
     logger.info("Number of references after final cleaning: %d", len(references))
->>>>>>> a7ec43fd
 
     # Create plot of target and reference star positions:
     fig, ax = plt.subplots(1, 1, figsize=(20, 18))
     plot_image(image.subclean, ax=ax, scale='log', cbar='right', title=target_name)
     ax.scatter(references['pixel_column'], references['pixel_row'], c='r', marker='o', alpha=0.6)
-<<<<<<< HEAD
-    ax.scatter(masked_sep_xy[:,0],masked_sep_xy[:,1], marker='s' , alpha=0.6, edgecolors='green' ,facecolors='none')
-=======
     ax.scatter(masked_sep_xy[:, 0], masked_sep_xy[:, 1], marker='s', alpha=0.6, edgecolors='green', facecolors='none')
->>>>>>> a7ec43fd
     ax.scatter(target_pixel_pos[0], target_pixel_pos[1], marker='+', s=20, c='r')
     fig.savefig(os.path.join(output_folder, 'positions.png'), bbox_inches='tight')
     plt.close(fig)
 
-<<<<<<< HEAD
-    #==============================================================================================
-    # CREATE EFFECTIVE PSF MODEL
-    #==============================================================================================
-
-    # Make cutouts of stars using extract_stars:
-    # Scales with FWHM
-    size = int(np.round(29*fwhm/6))
-    if size % 2 == 0:
-        size += 1 # Make sure it's a uneven number
-    size = max(size, 15) # Never go below 15 pixels
-    hsize = (size - 1) / 2
-=======
     # ==============================================================================================
     # CREATE EFFECTIVE PSF MODEL
     # ==============================================================================================
@@ -625,16 +316,11 @@
         size += 1  # Make sure it's a uneven number
     size = max(size, 15)  # Never go below 15 pixels
     hsize = (size - 1) / 2  # higher hsize than before to do more aggressive edge masking.
->>>>>>> a7ec43fd
 
     x = references['pixel_column']
     y = references['pixel_row']
     mask_near_edge = ((x > hsize) & (x < (image.shape[1] - 1 - hsize))
-<<<<<<< HEAD
-        & (y > hsize) & (y < (image.shape[0] - 1 - hsize)))
-=======
                       & (y > hsize) & (y < (image.shape[0] - 1 - hsize)))
->>>>>>> a7ec43fd
 
     stars_for_epsf = Table()
     stars_for_epsf['x'] = x[mask_near_edge]
@@ -655,40 +341,24 @@
     nrows = 5
     ncols = 5
     imgnr = 0
-<<<<<<< HEAD
-    for k in range(int(np.ceil(len(stars_for_epsf)/(nrows*ncols)))):
-        fig, ax = plt.subplots(nrows=nrows, ncols=ncols, figsize=(20, 20), squeeze=True)
-        ax = ax.ravel()
-        for i in range(nrows*ncols):
-            if imgnr > len(stars_for_epsf)-1:
-=======
     for k in range(int(np.ceil(len(stars_for_epsf) / (nrows * ncols)))):
         fig, ax = plt.subplots(nrows=nrows, ncols=ncols, figsize=(20, 20), squeeze=True)
         ax = ax.ravel()
         for i in range(nrows * ncols):
             if imgnr > len(stars_for_epsf) - 1:
->>>>>>> a7ec43fd
                 ax[i].axis('off')
             else:
                 plot_image(stars[imgnr], ax=ax[i], scale='log', cmap='viridis')
             imgnr += 1
 
-<<<<<<< HEAD
-        fig.savefig(os.path.join(output_folder, 'epsf_stars%02d.png' % (k+1)), bbox_inches='tight')
-=======
         fig.savefig(os.path.join(output_folder, 'epsf_stars%02d.png' % (k + 1)), bbox_inches='tight')
->>>>>>> a7ec43fd
         plt.close(fig)
 
     # Build the ePSF:
     epsf = EPSFBuilder(
         oversampling=1.0,
         maxiters=500,
-<<<<<<< HEAD
-        fitter=EPSFFitter(fit_boxsize=np.round(2*fwhm,0).astype(int)),
-=======
         fitter=EPSFFitter(fit_boxsize=np.round(2 * fwhm, 0)),
->>>>>>> a7ec43fd
         progress_bar=True,
         recentering_func=centroid_com
     )(stars)[0]
@@ -704,11 +374,7 @@
         # Collapse the PDF along this axis:
         profile = epsf.data.sum(axis=a)
         itop = profile.argmax()
-<<<<<<< HEAD
-        poffset = profile[itop]/2
-=======
         poffset = profile[itop] / 2
->>>>>>> a7ec43fd
 
         # Run a spline through the points, but subtract half of the peak value, and find the roots:
         # We have to use a cubic spline, since roots() is not supported for other splines
@@ -717,19 +383,11 @@
         lr = profile_intp.roots()
 
         # Plot the profile and spline:
-<<<<<<< HEAD
-        x_fine = np.linspace(-0.5, len(profile)-0.5, 500)
-        ax.plot(profile, 'k.-')
-        ax.plot(x_fine, profile_intp(x_fine) + poffset, 'g-')
-        ax.axvline(itop)
-        ax.set_xlim(-0.5, len(profile)-0.5)
-=======
         x_fine = np.linspace(-0.5, len(profile) - 0.5, 500)
         ax.plot(profile, 'k.-')
         ax.plot(x_fine, profile_intp(x_fine) + poffset, 'g-')
         ax.axvline(itop)
         ax.set_xlim(-0.5, len(profile) - 0.5)
->>>>>>> a7ec43fd
 
         # Do some sanity checks on the ePSF:
         # It should pass 50% exactly twice and have the maximum inside that region.
@@ -756,15 +414,9 @@
     image.fwhm = fwhm
     logger.info("Final FWHM based on ePSF: %f", fwhm)
 
-<<<<<<< HEAD
-    #==============================================================================================
+    # ==============================================================================================
     # COORDINATES TO DO PHOTOMETRY AT
-    #==============================================================================================
-=======
-    # ==============================================================================================
-    # COORDINATES TO DO PHOTOMETRY AT
-    # ==============================================================================================
->>>>>>> a7ec43fd
+    # ==============================================================================================
 
     coordinates = np.array([[ref['pixel_column'], ref['pixel_row']] for ref in references])
 
@@ -772,15 +424,6 @@
     # science image:
     coordinates = np.concatenate(([target_pixel_pos], coordinates), axis=0)
 
-<<<<<<< HEAD
-    #==============================================================================================
-    # APERTURE PHOTOMETRY
-    #==============================================================================================
-
-    # Define apertures for aperture photometry:
-    apertures = CircularAperture(coordinates, r=fwhm)
-    annuli = CircularAnnulus(coordinates, r_in=1.5*fwhm, r_out=2.5*fwhm)
-=======
     # ==============================================================================================
     # APERTURE PHOTOMETRY
     # ==============================================================================================
@@ -788,49 +431,30 @@
     # Define apertures for aperture photometry:
     apertures = CircularAperture(coordinates, r=fwhm)
     annuli = CircularAnnulus(coordinates, r_in=1.5 * fwhm, r_out=2.5 * fwhm)
->>>>>>> a7ec43fd
 
     apphot_tbl = aperture_photometry(image.subclean, [apertures, annuli], mask=image.mask, error=image.error)
 
     logger.debug("Aperture Photometry Table:\n%s", apphot_tbl)
     logger.info('Apperature Photometry Success')
 
-<<<<<<< HEAD
-    #==============================================================================================
+    # ==============================================================================================
     # PSF PHOTOMETRY
-    #==============================================================================================
-=======
-    # ==============================================================================================
-    # PSF PHOTOMETRY
-    # ==============================================================================================
->>>>>>> a7ec43fd
+    # ==============================================================================================
 
     # Are we fixing the postions?
     epsf.fixed.update({'x_0': False, 'y_0': False})
 
     # Create photometry object:
-<<<<<<< HEAD
-    photometry = BasicPSFPhotometry(
+    photometry_obj = BasicPSFPhotometry(
         group_maker=DAOGroup(fwhm),
         bkg_estimator=SExtractorBackground(),
         psf_model=epsf,
         fitter=MaskableLevMarLSQFitter(),
-=======
-    photometry_obj = BasicPSFPhotometry(
-        group_maker=DAOGroup(fwhm),
-        bkg_estimator=SExtractorBackground(),
-        psf_model=epsf,
-        fitter=fitting.LevMarLSQFitter(),
->>>>>>> a7ec43fd
         fitshape=size,
         aperture_radius=fwhm
     )
 
-<<<<<<< HEAD
-    psfphot_tbl = photometry(
-=======
     psfphot_tbl = photometry_obj(
->>>>>>> a7ec43fd
         image=image.subclean,
         init_guesses=Table(coordinates, names=['x_0', 'y_0'])
     )
@@ -838,16 +462,6 @@
     logger.debug("PSF Photometry Table:\n%s", psfphot_tbl)
     logger.info('PSF Photometry Success')
 
-<<<<<<< HEAD
-    #==============================================================================================
-    # TEMPLATE SUBTRACTION AND TARGET PHOTOMETRY
-    #==============================================================================================
-
-    # Find the pixel-scale of the science image:
-    pixel_area = proj_plane_pixel_area(image.wcs.celestial)
-    pixel_scale = np.sqrt(pixel_area)*3600 # arcsec/pixel
-    #print(image.wcs.celestial.cunit) % Doesn't work?
-=======
     # ==============================================================================================
     # TEMPLATE SUBTRACTION AND TARGET PHOTOMETRY
     # ==============================================================================================
@@ -856,20 +470,14 @@
     pixel_area = proj_plane_pixel_area(image.wcs.celestial)
     pixel_scale = np.sqrt(pixel_area) * 3600  # arcsec/pixel
     # print(image.wcs.celestial.cunit) % Doesn't work?
->>>>>>> a7ec43fd
     logger.info("Science image pixel scale: %f", pixel_scale)
 
     diffimage = None
     if datafile.get('diffimg') is not None:
 
         diffimg_path = os.path.join(datafile['archive_path'], datafile['diffimg']['path'])
-<<<<<<< HEAD
         diffimg = load_image(diffimg_path)
         diffimage = diffimg.image
-=======
-        diffimage = load_image(diffimg_path)
-        diffimage = diffimage.image
->>>>>>> a7ec43fd
 
     elif attempt_imagematch and datafile.get('template') is not None:
         # Run the template subtraction, and get back
@@ -883,11 +491,7 @@
 
         # Create apertures around the target:
         apertures = CircularAperture(target_pixel_pos, r=fwhm)
-<<<<<<< HEAD
-        annuli = CircularAnnulus(target_pixel_pos, r_in=1.5*fwhm, r_out=2.5*fwhm)
-=======
         annuli = CircularAnnulus(target_pixel_pos, r_in=1.5 * fwhm, r_out=2.5 * fwhm)
->>>>>>> a7ec43fd
 
         # Create two plots of the difference image:
         fig, ax = plt.subplots(1, 1, squeeze=True, figsize=(20, 20))
@@ -896,31 +500,14 @@
         fig.savefig(os.path.join(output_folder, 'diffimg.png'), bbox_inches='tight')
         apertures.plot(color='r')
         annuli.plot(color='k')
-<<<<<<< HEAD
-        ax.set_xlim(target_pixel_pos[0]-50, target_pixel_pos[0]+50)
-        ax.set_ylim(target_pixel_pos[1]-50, target_pixel_pos[1]+50)
-=======
         ax.set_xlim(target_pixel_pos[0] - 50, target_pixel_pos[0] + 50)
         ax.set_ylim(target_pixel_pos[1] - 50, target_pixel_pos[1] + 50)
->>>>>>> a7ec43fd
         fig.savefig(os.path.join(output_folder, 'diffimg_zoom.png'), bbox_inches='tight')
         plt.close(fig)
 
         # Run aperture photometry on subtracted image:
         target_apphot_tbl = aperture_photometry(diffimage, [apertures, annuli], mask=image.mask, error=image.error)
 
-<<<<<<< HEAD
-        # Mask stars from FITS header
-        stars = get_fitscmd(diffimg, 'maskstar')
-        masked_diffimage = maskstar(diffimage, image.wcs, stars, image.fwhm)
-
-        # Run PSF photometry on template subtracted image:
-        target_psfphot_tbl = photometry(
-            diffimage if masked_diffimage is None else masked_diffimage,
-            init_guesses=Table(target_pixel_pos, names=['x_0', 'y_0'])
-        )
-
-=======
         # Make target only photometry object if keep_diff_fixed = True
         if keep_diff_fixed:
             epsf.fixed.update({'x_0': True, 'y_0': True})
@@ -936,9 +523,13 @@
                 aperture_radius=fwhm
             )
 
+        # Mask stars from FITS header
+        stars = get_fitscmd(diffimg, 'maskstar')
+        masked_diffimage = maskstar(diffimage, image.wcs, stars, image.fwhm)
+
         # Run PSF photometry on template subtracted image:
         target_psfphot_tbl = photometry_obj(
-            diffimage,
+            diffimage if masked_diffimage is None else masked_diffimage,
             init_guesses=Table(target_pixel_pos, names=['x_0', 'y_0'])
         )
 
@@ -946,17 +537,17 @@
             target_psfphot_tbl['x_0_unc'] = 0.0
             target_psfphot_tbl['y_0_unc'] = 0.0
 
->>>>>>> a7ec43fd
         # Combine the output tables from the target and the reference stars into one:
         apphot_tbl = vstack([target_apphot_tbl, apphot_tbl], join_type='exact')
         psfphot_tbl = vstack([target_psfphot_tbl, psfphot_tbl], join_type='exact')
 
     # Build results table:
     tab = references.copy()
-<<<<<<< HEAD
-    extkeys = {'pm_ra', 'pm_dec', 'gaia_mag', 'gaia_bp_mag', 'gaia_rp_mag', 'B_mag', 'V_mag', 'H_mag','J_mag','K_mag', 'u_mag', 'g_mag', 'r_mag', 'i_mag', 'z_mag'}
-
-    row = {'starid': 0, 'ra': target['ra'], 'decl': target['decl'], 'pixel_column': target_pixel_pos[0], 'pixel_row': target_pixel_pos[1]}
+    extkeys = {'pm_ra', 'pm_dec', 'gaia_mag', 'gaia_bp_mag', 'gaia_rp_mag', 'B_mag', 'V_mag', 'H_mag', 'J_mag', 'K_mag',
+        'u_mag', 'g_mag', 'r_mag', 'i_mag', 'z_mag'}
+
+    row = {'starid': 0, 'ra': target['ra'], 'decl': target['decl'], 'pixel_column': target_pixel_pos[0],
+        'pixel_row': target_pixel_pos[1]}
     row.update([(k, np.NaN) for k in extkeys & set(tab.keys())])
     tab.insert_row(0, row)
 
@@ -964,32 +555,7 @@
         row['starid'] = -1
         tab.insert_row(0, row)
 
-    indx_target = tab['starid'] <= 0
-
-    # Subtract background estimated from annuli:
-    flux_aperture = apphot_tbl['aperture_sum_0'] - (apphot_tbl['aperture_sum_1'] / annuli.area) * apertures.area
-    flux_aperture_error = np.sqrt(apphot_tbl['aperture_sum_err_0']**2 + (apphot_tbl['aperture_sum_err_1']/annuli.area * apertures.area)**2)
-
-    # Add table columns with results:
-    tab['flux_aperture'] = flux_aperture/image.exptime
-    tab['flux_aperture_error'] = flux_aperture_error/image.exptime
-    tab['flux_psf'] = psfphot_tbl['flux_fit']/image.exptime
-    tab['flux_psf_error'] = psfphot_tbl['flux_unc']/image.exptime
-=======
-    tab.insert_row(0, {'starid': 0, 'ra': target['ra'], 'decl': target['decl'], 'pixel_column': target_pixel_pos[0],
-                       'pixel_row': target_pixel_pos[1]})
-    if diffimage is not None:
-        tab.insert_row(0,
-                       {'starid': -1, 'ra': target['ra'], 'decl': target['decl'], 'pixel_column': target_pixel_pos[0],
-                        'pixel_row': target_pixel_pos[1]})
-    indx_main_target = (tab['starid'] <= 0)
-    for key in (
-            'pm_ra', 'pm_dec', 'gaia_mag', 'gaia_bp_mag', 'gaia_rp_mag', 'B_mag', 'V_mag', 'H_mag', 'J_mag', 'K_mag',
-            'u_mag',
-            'g_mag', 'r_mag', 'i_mag', 'z_mag'):
-        for i in np.where(indx_main_target)[0]:
-            # No idea why this is needed, but giving a boolean array as slice doesn't work
-            tab[i][key] = np.NaN
+    indx_main_target = tab['starid'] <= 0
 
     # Subtract background estimated from annuli:
     flux_aperture = apphot_tbl['aperture_sum_0'] - (apphot_tbl['aperture_sum_1'] / annuli.area) * apertures.area
@@ -1001,28 +567,12 @@
     tab['flux_aperture_error'] = flux_aperture_error / image.exptime
     tab['flux_psf'] = psfphot_tbl['flux_fit'] / image.exptime
     tab['flux_psf_error'] = psfphot_tbl['flux_unc'] / image.exptime
->>>>>>> a7ec43fd
     tab['pixel_column_psf_fit'] = psfphot_tbl['x_fit']
     tab['pixel_row_psf_fit'] = psfphot_tbl['y_fit']
     tab['pixel_column_psf_fit_error'] = psfphot_tbl['x_0_unc']
     tab['pixel_row_psf_fit_error'] = psfphot_tbl['y_0_unc']
 
     # Check that we got valid photometry:
-<<<<<<< HEAD
-    if np.any(~np.isfinite(tab[indx_target]['flux_psf'])) or np.any(~np.isfinite(tab[indx_target]['flux_psf_error'])):
-        raise Exception("Target magnitude is undefined.")
-
-    #==============================================================================================
-    # CALIBRATE
-    #==============================================================================================
-
-    # Convert PSF fluxes to magnitudes:
-    mag_inst = -2.5 * np.log10(tab['flux_psf'])
-    mag_inst_err = (2.5/np.log(10)) * (tab['flux_psf_error'] / tab['flux_psf'])
-
-    # Corresponding magnitudes in catalog:
-    #TODO: add color terms here
-=======
     if np.any(~np.isfinite(tab[indx_main_target]['flux_psf'])) or np.any(
             ~np.isfinite(tab[indx_main_target]['flux_psf_error'])):
         raise Exception("Target magnitude is undefined.")
@@ -1037,27 +587,18 @@
 
     # Corresponding magnitudes in catalog:
     # TODO: add color terms here
->>>>>>> a7ec43fd
     mag_catalog = tab[ref_filter]
 
     # Mask out things that should not be used in calibration:
     use_for_calibration = np.ones_like(mag_catalog, dtype='bool')
-<<<<<<< HEAD
-    use_for_calibration[indx_target] = False # Do not use target for calibration
-=======
     use_for_calibration[indx_main_target] = False  # Do not use target for calibration
->>>>>>> a7ec43fd
     use_for_calibration[~np.isfinite(mag_inst) | ~np.isfinite(mag_catalog)] = False
 
     # Just creating some short-hands:
     x = mag_catalog[use_for_calibration]
     y = mag_inst[use_for_calibration]
     yerr = mag_inst_err[use_for_calibration]
-<<<<<<< HEAD
-    weights = 1.0/yerr**2
-=======
     weights = 1.0 / yerr ** 2
->>>>>>> a7ec43fd
 
     # Fit linear function with fixed slope, using sigma-clipping:
     model = models.Linear1D(slope=1, fixed={'slope': True})
@@ -1066,21 +607,12 @@
 
     # Extract zero-point and estimate its error using a single weighted fit:
     # I don't know why there is not an error-estimate attached directly to the Parameter?
-<<<<<<< HEAD
-    zp = -1*best_fit.intercept.value # Negative, because that is the way zeropoints are usually defined
-
-    weights[sigma_clipped] = 0 # Trick to make following expression simpler
-    N = len(weights.nonzero()[0])
-    if N > 1:
-        zp_error = np.sqrt( N * nansum(weights*(y - best_fit(x))**2) / nansum(weights) / (N-1) )
-=======
     zp = -1 * best_fit.intercept.value  # Negative, because that is the way zeropoints are usually defined
 
     weights[sigma_clipped] = 0  # Trick to make following expression simpler
     n_weights = len(weights.nonzero()[0])
     if n_weights > 1:
         zp_error = np.sqrt(n_weights * nansum(weights * (y - best_fit(x)) ** 2) / nansum(weights) / (n_weights - 1))
->>>>>>> a7ec43fd
     else:
         zp_error = np.NaN
     logger.info('Leastsquare ZP = %.3f, ZP_error = %.3f', zp, zp_error)
@@ -1089,17 +621,6 @@
     # But don't allow less than sigma = sigmamin, setting to 1.5 for now.
     # Should maybe be 2?
     sigmamin = 1.5
-<<<<<<< HEAD
-    sigChauv = sigma_from_Chauvenet(len(x))
-    sigChauv = sigChauv if sigChauv >= sigmamin else sigmamin
-
-    # Extract zero point and error using bootstrap method
-    Nboot = 1000
-    logger.info('Running bootstrap with sigma = %.2f and n = %d', sigChauv, Nboot)
-    pars = bootstrap_outlier(x, y, yerr, n=Nboot, model=model, fitter=fitting.LinearLSQFitter,
-        outlier=sigma_clip, outlier_kwargs={'sigma':sigChauv}, summary='median',
-        error='bootstrap', return_vals=False)
-=======
     sig_chauv = sigma_from_Chauvenet(len(x))
     sig_chauv = sig_chauv if sig_chauv >= sigmamin else sigmamin
 
@@ -1109,7 +630,6 @@
     pars = bootstrap_outlier(x, y, yerr, n=nboot, model=model, fitter=fitting.LinearLSQFitter,
                              outlier=sigma_clip, outlier_kwargs={'sigma': sig_chauv}, summary='median',
                              error='bootstrap', return_vals=False)
->>>>>>> a7ec43fd
 
     zp_bs = pars['intercept'] * -1.0
     zp_error_bs = pars['intercept_error']
@@ -1124,11 +644,7 @@
 
     # Add calibrated magnitudes to the photometry table:
     tab['mag'] = mag_inst + zp_bs
-<<<<<<< HEAD
-    tab['mag_error'] = np.sqrt(mag_inst_err**2 + zp_error_bs**2)
-=======
     tab['mag_error'] = np.sqrt(mag_inst_err ** 2 + zp_error_bs ** 2)
->>>>>>> a7ec43fd
 
     fig, ax = plt.subplots(1, 1)
     ax.errorbar(x, y, yerr=yerr, fmt='k.')
@@ -1143,17 +659,6 @@
     if not np.isfinite(tab[0]['mag']) or not np.isfinite(tab[0]['mag_error']):
         raise Exception("Target magnitude is undefined.")
 
-<<<<<<< HEAD
-    #==============================================================================================
-    # SAVE PHOTOMETRY
-    #==============================================================================================
-
-    # Descriptions of columns:
-    tab['flux_aperture'].unit = u.count/u.second
-    tab['flux_aperture_error'].unit = u.count/u.second
-    tab['flux_psf'].unit = u.count/u.second
-    tab['flux_psf_error'].unit = u.count/u.second
-=======
     # ==============================================================================================
     # SAVE PHOTOMETRY
     # ==============================================================================================
@@ -1163,7 +668,6 @@
     tab['flux_aperture_error'].unit = u.count / u.second
     tab['flux_psf'].unit = u.count / u.second
     tab['flux_psf_error'].unit = u.count / u.second
->>>>>>> a7ec43fd
     tab['pixel_column'].unit = u.pixel
     tab['pixel_row'].unit = u.pixel
     tab['pixel_column_psf_fit'].unit = u.pixel
@@ -1178,13 +682,8 @@
     tab.meta['diffimg'] = None if datafile.get('diffimg') is None else datafile['diffimg']['fileid']
     tab.meta['photfilter'] = photfilter
     tab.meta['fwhm'] = fwhm * u.pixel
-<<<<<<< HEAD
-    tab.meta['pixel_scale'] = pixel_scale * u.arcsec/u.pixel
-    tab.meta['seeing'] = (fwhm*pixel_scale) * u.arcsec
-=======
     tab.meta['pixel_scale'] = pixel_scale * u.arcsec / u.pixel
     tab.meta['seeing'] = (fwhm * pixel_scale) * u.arcsec
->>>>>>> a7ec43fd
     tab.meta['obstime-bmjd'] = float(image.obstime.mjd)
     tab.meta['zp'] = zp_bs
     tab.meta['zp_error'] = zp_error_bs
@@ -1202,10 +701,6 @@
     logger.info("------------------------------------------------------")
     logger.info("Success!")
     logger.info("Main target: %f +/- %f", tab[0]['mag'], tab[0]['mag_error'])
-<<<<<<< HEAD
-    logger.info("Photometry took: %f seconds", toc-tic)
-=======
     logger.info("Photometry took: %f seconds", toc - tic)
->>>>>>> a7ec43fd
 
     return photometry_output