--- conflicted
+++ resolved
@@ -10,11 +10,8 @@
 import subprocess
 import shlex
 import requests
-<<<<<<< HEAD
+import warnings
 from io import BytesIO
-=======
-import warnings
->>>>>>> cf526850
 import numpy as np
 from bottleneck import anynan
 from astropy.time import Time
@@ -349,61 +346,6 @@
 		frame='icrs')
 
 	return AT_sdss, sdss
-
-#--------------------------------------------------------------------------------------------------
-def query_skymapper(coo_centre, radius=24*u.arcmin):
-	"""
-	Queries SkyMapper catalog using cone-search around the position.
-
-	Parameters:
-		coo_centre (:class:`astropy.coordinates.SkyCoord`): Coordinates of centre of search cone.
-		radius (float, optional):
-
-	Returns:
-		tuple:
-		- :class:`astropy.table.Table`: Astropy Table with SkyMapper information.
-		- :class:`astropy.coordinates.SkyCoord`:
-
-	.. codeauthor:: Rasmus Handberg <rasmush@phys.au.dk>
-	"""
-
-	if isinstance(radius, (float, int)):
-		radius *= u.deg
-
-	# Query the SkyMapper cone-search API:
-	params = {
-		'RA': coo_centre.icrs.ra.deg,
-		'DEC': coo_centre.icrs.dec.deg,
-		'SR': Angle(radius).deg,
-		'CATALOG': 'dr2.master',
-		'VERB': 1,
-		'RESPONSEFORMAT': 'VOTABLE'
-	}
-	res = requests.get('http://skymapper.anu.edu.au/sm-cone/public/query', params=params)
-	res.raise_for_status()
-
-	# For some reason the VOTable parser needs a file-like object:
-	fid = BytesIO(bytes(res.text, 'utf8'))
-	results = Table.read(fid, format='votable')
-
-	if len(results) == 0:
-		return None, None
-
-	# Clean the results:
-	# http://skymapper.anu.edu.au/data-release/dr2/#Access
-	indx = (results['flags'] == 0) & (results['nimaflags'] == 0) & (results['ngood'] > 1)
-	results = results[indx]
-	if len(results) == 0:
-		return None, None
-
-	# Create SkyCoord object containing SkyMapper objects with their observation time:
-	skymapper = SkyCoord(
-		ra=results['raj2000'],
-		dec=results['dej2000'],
-		obstime=Time(results['mean_epoch'], format='mjd', scale='utc'),
-		frame='icrs')
-
-	return results, skymapper
 
 #--------------------------------------------------------------------------------------------------
 def query_simbad(coo_centre, radius=24*u.arcmin):
@@ -475,6 +417,61 @@
 		obstime='J2000')
 
 	return results, simbad
+
+#--------------------------------------------------------------------------------------------------
+def query_skymapper(coo_centre, radius=24*u.arcmin):
+	"""
+	Queries SkyMapper catalog using cone-search around the position.
+
+	Parameters:
+		coo_centre (:class:`astropy.coordinates.SkyCoord`): Coordinates of centre of search cone.
+		radius (float, optional):
+
+	Returns:
+		tuple:
+		- :class:`astropy.table.Table`: Astropy Table with SkyMapper information.
+		- :class:`astropy.coordinates.SkyCoord`:
+
+	.. codeauthor:: Rasmus Handberg <rasmush@phys.au.dk>
+	"""
+
+	if isinstance(radius, (float, int)):
+		radius *= u.deg
+
+	# Query the SkyMapper cone-search API:
+	params = {
+		'RA': coo_centre.icrs.ra.deg,
+		'DEC': coo_centre.icrs.dec.deg,
+		'SR': Angle(radius).deg,
+		'CATALOG': 'dr2.master',
+		'VERB': 1,
+		'RESPONSEFORMAT': 'VOTABLE'
+	}
+	res = requests.get('http://skymapper.anu.edu.au/sm-cone/public/query', params=params)
+	res.raise_for_status()
+
+	# For some reason the VOTable parser needs a file-like object:
+	fid = BytesIO(bytes(res.text, 'utf8'))
+	results = Table.read(fid, format='votable')
+
+	if len(results) == 0:
+		return None, None
+
+	# Clean the results:
+	# http://skymapper.anu.edu.au/data-release/dr2/#Access
+	indx = (results['flags'] == 0) & (results['nimaflags'] == 0) & (results['ngood'] > 1)
+	results = results[indx]
+	if len(results) == 0:
+		return None, None
+
+	# Create SkyCoord object containing SkyMapper objects with their observation time:
+	skymapper = SkyCoord(
+		ra=results['raj2000'],
+		dec=results['dej2000'],
+		obstime=Time(results['mean_epoch'], format='mjd', scale='utc'),
+		frame='icrs')
+
+	return results, skymapper
 
 #--------------------------------------------------------------------------------------------------
 def query_all(coo_centre, radius=24*u.arcmin, dist_cutoff=2*u.arcsec):
