--- conflicted
+++ resolved
@@ -82,11 +82,7 @@
 		telescope = hdr.get('TELESCOP')
 		instrument = hdr.get('INSTRUME')
 
-<<<<<<< HEAD
-		image.image = np.asarray(hdul[0].data, dtype='float64')
-=======
 		image.image = np.asarray(hdul[0].data, dtype=np.float64)
->>>>>>> 2a886ac1
 		image.shape = image.image.shape
 
 		image.head = hdr
