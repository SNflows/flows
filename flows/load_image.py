#!/usr/bin/env python
# -*- coding: utf-8 -*-
"""
Flows photometry code.

.. codeauthor:: Rasmus Handberg <rasmush@phys.au.dk>
"""

import numpy as np
import warnings
import astropy.units as u
import astropy.coordinates as coords
from astropy.io import fits
from astropy.time import Time
from astropy.wcs import WCS, FITSFixedWarning
from . import api

#--------------------------------------------------------------------------------------------------
def load_image(FILENAME):
	"""
	Load FITS image.

	Parameters:
		FILENAME (string): Path to FITS file to be loaded.

	Returns:
		object: Image constainer.

	.. codeauthor:: Rasmus Handberg <rasmush@phys.au.dk>
	"""

	# Get image and WCS, find stars, remove galaxies
	image = type('image', (object,), dict()) # image container

	# get image and wcs solution
<<<<<<< HEAD
	with fits.open(FILENAME, mode='readonly', memmap=False) as hdul:
=======
	with fits.open(FILENAME, mode='readonly') as hdul:
>>>>>>> d3223357
		hdr = hdul[0].header
		origin = hdr.get('ORIGIN')

		image.image = np.asarray(hdul[0].data)
		image.shape = image.image.shape

		if origin == 'LCOGT':
			image.mask = np.asarray(hdul['BPM'].data, dtype='bool')
		else:
			image.mask = np.zeros_like(image.image, dtype='bool')

		image.mask |= ~np.isfinite(image.image)

		image.clean = np.ma.masked_array(image.image, image.mask)

		# World Coordinate System:
		with warnings.catch_warnings():
			warnings.simplefilter('ignore', category=FITSFixedWarning)
			image.wcs = WCS(hdr)

		# Specific headers everyone can agree on:
		image.exptime = float(hdr['EXPTIME']) # * u.second
		image.peakmax = None # Maximum value above which data is not to be trusted

		# Timestamp:
		if origin == 'LCOGT':
			sites = api.sites.get_all_sites()
			site_keywords = {s['site_keyword']: s for s in sites}
			image.site = site_keywords.get(hdr['SITE'], None)

			observatory = coords.EarthLocation.from_geodetic(lat=hdr['LATITUDE'], lon=hdr['LONGITUD'], height=hdr['HEIGHT'])
			image.obstime = Time(hdr['MJD-OBS'], format='mjd', scale='utc', location=observatory)

			image.photfilter = hdr['FILTER']

			# Get non-linear limit
			# TODO: Use actual or some fraction of the non-linearity limit
			#image.peakmax = hdr.get('MAXLIN') # Presumed non-linearity limit from header
			image.peakmax = 60000 # From experience, this one is better.

		elif hdr.get('TELESCOP') == 'NOT' and hdr.get('INSTRUME') in ('ALFOSC FASU', 'ALFOSC_FASU') and hdr.get('OBS_MODE') == 'IMAGING':
			image.site = api.get_site(5) # Hard-coded the siteid for NOT
			image.obstime = Time(hdr['DATE-AVG'], format='isot', scale='utc', location=image.site['EarthLocation'])

			# Sometimes data from NOT does not have the FILTER keyword,
			# in which case we have to try to figure out which filter
			# was used based on some of the other headers:
			if 'FILTER' in hdr:
				image.photfilter = {
					'B Bes': 'B',
					'V Bes': 'V',
					'g SDSS': 'gp',
					'r SDSS': 'rp',
					'i SDSS': 'ip',
					'u SDSS': 'up'
				}.get(hdr['FILTER'].replace('_', ' '), hdr['FILTER'])
			else:
				filters_used = []
				for check_headers in ('ALFLTNM', 'FAFLTNM', 'FBFLTNM'):
					if hdr.get(check_headers) and hdr.get(check_headers).strip().lower() != 'open':
						filters_used.append(hdr.get(check_headers).strip())
				if len(filters_used) == 1:
					image.photfilter = {
						'V_Bes 530_80': 'V',
						"g'_SDSS 480_145": 'gp',
						"r'_SDSS 618_148": 'rp',
						"i'_SDSS 771_171": 'ip'
					}.get(filters_used[0].replace('  ', ' '), filters_used[0])
				else:
					raise Exception("Could not determine filter used.")

			# Get non-linear limit
			# Obtained from http://www.not.iac.es/instruments/detectors/CCD14/LED-linearity/20181026-200-1x1.pdf
			# TODO: grab these from a table for all detector setups of ALFOSC
			image.peakmax = 80000 # For ALFOSC D, 1x1, 200; the standard for SNe.

		elif hdr.get('TELESCOP') == 'NOT' and hdr.get('INSTRUME') == 'NOTCAM' and hdr.get('OBS_MODE', '').lower() == 'imaging':
			image.site = api.get_site(5) # Hard-coded the siteid for NOT
			image.obstime = Time(hdr['DATE-AVG'], format='isot', scale='utc', location=image.site['EarthLocation'])

			# Does NOTCAM data sometimes contain a FILTER header?
			# if not we have to try to figure out which filter
			# was used based on some of the other headers:
			if 'FILTER' in hdr:
				raise Exception("NOTCAM: Filter keyword defined")
			filters_used = []
			for check_headers in ('NCFLTNM1', 'NCFLTNM2'):
				if hdr.get(check_headers) and hdr.get(check_headers).strip().lower() != 'open':
					filters_used.append(hdr.get(check_headers).strip())
			if len(filters_used) == 1:
				image.photfilter = {}.get(filters_used[0], filters_used[0])
			else:
				raise Exception("Could not determine filter used.")

		elif hdr.get('FPA.TELESCOPE') == 'PS1' and hdr.get('FPA.INSTRUMENT') == 'GPC1':
			image.site = api.get_site(6) # Hard-coded the siteid for Pan-STARRS1
			image.obstime = Time(hdr['MJD-OBS'], format='mjd', scale='utc', location=image.site['EarthLocation'])

			image.photfilter = {
				'g.00000': 'gp',
				'r.00000': 'rp',
				'i.00000': 'ip',
				'z.00000': 'zp'
			}.get(hdr['FPA.FILTER'], hdr['FPA.FILTER'])

		elif hdr.get('TELESCOP') == 'Liverpool Telescope':
			# Liverpool telescope
			image.site = api.get_site(8) # Hard-coded the siteid for Liverpool Telescope
			image.obstime = Time(hdr['DATE-OBS'], format='isot', scale='utc', location=image.site['EarthLocation'])
			image.obstime += 0.5*image.exptime * u.second # Make time centre of exposure
			image.photfilter = {
				'Bessel-B': 'B',
				'Bessell-B': 'B',
				'Bessel-V': 'V',
				'Bessell-V': 'V',
				'SDSS-U': 'up',
				'SDSS-G': 'gp',
				'SDSS-R': 'rp',
				'SDSS-I': 'ip',
				'SDSS-Z': 'zp'
			}.get(hdr['FILTER1'], hdr['FILTER1'])

		else:
			raise Exception("Could not determine origin of image")

	return image<|MERGE_RESOLUTION|>--- conflicted
+++ resolved
@@ -33,11 +33,7 @@
 	image = type('image', (object,), dict()) # image container
 
 	# get image and wcs solution
-<<<<<<< HEAD
-	with fits.open(FILENAME, mode='readonly', memmap=False) as hdul:
-=======
 	with fits.open(FILENAME, mode='readonly') as hdul:
->>>>>>> d3223357
 		hdr = hdul[0].header
 		origin = hdr.get('ORIGIN')
 
