--- conflicted
+++ resolved
@@ -1,9 +1,4 @@
-<<<<<<< HEAD
-import logging
 from typing import Tuple, Any, Optional
-=======
-from typing import Tuple, Any
->>>>>>> a7cf7235
 from astropy.table import Table
 import numpy as np
 from bottleneck import nansum
